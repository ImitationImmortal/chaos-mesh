--- conflicted
+++ resolved
@@ -55,15 +55,6 @@
     },
   },
 }))
-<<<<<<< HEAD
-
-const initialSelected = {
-  title: '',
-  description: '',
-  action: '',
-}
-=======
->>>>>>> d419ffee
 
 export default function ExperimentDetail() {
   const classes = useStyles()
@@ -78,7 +69,6 @@
 
   const chartRef = useRef<HTMLDivElement>(null)
   const eventsTableRef = useRef<EventsTableHandles>(null)
-  const confirmRef = useRef<ConfirmDialogHandles>(null)
 
   const [loading, setLoading] = useState(true)
   const [detail, setDetail] = useState<ExperimentDetailType>()
